--- conflicted
+++ resolved
@@ -1,11 +1,7 @@
 load("@rules_proto//proto:defs.bzl", "proto_library")
 load("@io_bazel_rules_go//go:def.bzl", "go_library")
 load("@io_bazel_rules_go//proto:def.bzl", "go_proto_library")
-<<<<<<< HEAD
-load("@aspect_bazel_lib//lib:write_source_files.bzl", "write_source_files")
-=======
 load("//bazel:write_go_generated_srcs.bzl", "write_go_proto_srcs")
->>>>>>> e3311882
 
 proto_library(
     name = "service_proto",
@@ -33,23 +29,8 @@
     deps = ["//proto/recordtoproto"],
 )
 
-<<<<<<< HEAD
-go_library(
-    name = "service",
-    embed = [":service_go_proto"],
-    importpath = "github.com/google/xtoproto/proto/service",
-    visibility = ["//visibility:public"],
-)
-
-write_source_files(
-    name = "write_generated_protos",
-    files = {
-        "service.json": ":service_go_proto",
-    },
-=======
 write_go_proto_srcs(
     name = "write_generated_protos",
     src = "service.pb.go",
     go_proto_library = ":service_go_proto",
->>>>>>> e3311882
 )